--- conflicted
+++ resolved
@@ -67,11 +67,7 @@
     "matplotlib",
     "jsonschema",
     "xarray",
-<<<<<<< HEAD
-    "bottleneck"
-=======
     "bottleneck",
->>>>>>> 4d1fb51c
 ]
 
 setup(
